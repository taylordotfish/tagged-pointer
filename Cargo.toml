--- conflicted
+++ resolved
@@ -1,10 +1,6 @@
 [package]
 name = "tagged-pointer"
-<<<<<<< HEAD
-version = "0.3.0-dev"
-=======
-version = "0.2.7"
->>>>>>> 10954089
+version = "0.3.0"
 edition = "2018"
 rust-version = "1.51"
 description = "Platform-independent space-efficient tagged pointers"
